--- conflicted
+++ resolved
@@ -20,19 +20,13 @@
         r: the number of bands
     '''
 
-<<<<<<< HEAD
     def __init__(self,
                  t,
                  r,
                  seed=42):
 
         self.t, self.r = t, r
-        self.seed = 42
-=======
-    def __init__(self, t, r, seed=42):
-        self.t, self.r = t, r
         self.seed = seed
->>>>>>> 369b2027
 
         # We use the largest 32-bit integer as our maximum hash value, but
         # this could be changed without too much effort
@@ -94,18 +88,10 @@
 
         # Associate the bucket ids with the current data point
         self.data_idx_to_bucket_ids[self.cur_data_idx] = all_bucket_ids
-<<<<<<< HEAD
+        data_idx = self.cur_data_idx
 
         # Increment the data index
         self.cur_data_idx += 1
-
-        return all_bucket_ids
-=======
-        data_idx = self.cur_data_idx
-
-        # Increment the data index
-        self.cur_data_idx += 1
->>>>>>> 369b2027
 
         return data_idx, all_bucket_ids
 
@@ -188,14 +174,6 @@
                 if data_index != query_idx:
                     collision_freqs[data_index] += 1
 
-<<<<<<< HEAD
-        filtered_collisions = [idx for idx, freq in collision_freqs.items() if freq >= alpha]
-
-        if threshold > 0:
-            # filtered_collisions = [idx for idx in filtered_collisions if jaccard()]
-            pass
-            
-=======
         return collision_freqs
 
 
@@ -246,7 +224,6 @@
         collision_freqs = super()._get_collision_freqs_idx(query_idx)
         filtered_collisions = [idx for idx, freq in collision_freqs.items() if freq >= alpha]
 
->>>>>>> 369b2027
         return filtered_collisions
 
 
